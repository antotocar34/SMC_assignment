--- conflicted
+++ resolved
@@ -156,11 +156,7 @@
         self._lambda = self._lambda + delta
         return
 
-<<<<<<< HEAD
     def update_weights(self) -> None:  # DONE
-=======
-    def calc_weight(self) -> None:  # DONE
->>>>>>> 96d12f6b
         self.w_log = np.array([- self.delta * self.V(p)
                                for p in self.particles])
         self.w_normalized = softmax(self.w_log)
